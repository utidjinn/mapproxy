--- conflicted
+++ resolved
@@ -104,11 +104,6 @@
     def check_valid(self, spec, data):
         validate(spec, data)
 
-<<<<<<< HEAD
-    @raises(ValidationError)
-    def check_invalid(self, spec, data):
-        validate(spec, data)
-=======
     def check_invalid(self, spec, data):
         try:
             validate(spec, data)
@@ -116,7 +111,6 @@
             pass
         else:
             assert False, "expected ValidationError"
->>>>>>> 0a292025
 
     def test_dict(self):
         spec = {
@@ -134,13 +128,6 @@
             }
         }
 
-<<<<<<< HEAD
-        yield self.check_valid, spec, {'globals': {'image': {'format': {'png': {'mode': 'P'}}}}}
-        yield self.check_valid, spec, {'globals': {'image': {'format': {'png': {'mode': 'P'}}},
-                                                   'cache': {'base_dir': '/somewhere'}}}
-        yield self.check_invalid, spec, {'globals': {'image': {'foo': {'png': {'mode': 'P'}}}}}
-        yield self.check_invalid, spec, {'globals': {'image': {'png': {'png': {'mode': 1}}}}}
-=======
         self.check_valid(spec, {'globals': {'image': {'format': {'png': {'mode': 'P'}}}}})
         self.check_valid(spec, {'globals': {'image': {'format': {'png': {'mode': 'P'}}},
                                                    'cache': {'base_dir': '/somewhere'}}})
@@ -154,8 +141,6 @@
             anything(): str(),
         }
         self.check_invalid(spec, {u'globalü': 12})
-
->>>>>>> 0a292025
 
 class TestRecursive(unittest.TestCase):
     def test(self):
