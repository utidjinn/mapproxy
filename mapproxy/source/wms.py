--- conflicted
+++ resolved
@@ -19,13 +19,8 @@
 """
 
 import sys
-<<<<<<< HEAD
-from mapproxy.source import Source, InfoSource, SourceError
 from mapproxy.layer import MapExtent, BlankImage
-=======
 from mapproxy.source import Source, InfoSource, SourceError, LegendSource
-from mapproxy.layer import MapExtent
->>>>>>> 07771653
 from mapproxy.srs import SRS
 from mapproxy.client.http import HTTPClientError
 from mapproxy.util import reraise_exception
