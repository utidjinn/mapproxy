--- conflicted
+++ resolved
@@ -1,9 +1,5 @@
 # This file is part of the MapProxy project.
-<<<<<<< HEAD
-# Copyright (C) 2010, 2011 Omniscale <http://omniscale.de>
-=======
 # Copyright (C) 2010-2014 Omniscale <http://omniscale.de>
->>>>>>> 0a292025
 #
 # Licensed under the Apache License, Version 2.0 (the "License");
 # you may not use this file except in compliance with the License.
@@ -103,8 +99,6 @@
             assert 0.99 > bgcolor_ratio(resp.body) > 0.95
             # open('/tmp/foo.png', 'wb').write(resp.body)
 
-<<<<<<< HEAD
-=======
     def test_all_offline(self):
         self.common_map_req.params.layers = 'all_offline'
         resp = self.app.get(self.common_map_req)
@@ -136,7 +130,6 @@
             resp = self.app.get(self.common_map_req)
             is_111_exception(resp.lxml, re_msg='no response from url')
 
->>>>>>> 0a292025
     def test_all_offline(self):
         self.common_map_req.params.layers = 'all_offline'
         resp = self.app.get(self.common_map_req)
