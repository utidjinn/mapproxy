# This file is part of the MapProxy project.
# Copyright (C) 2010 Omniscale <http://omniscale.de>
# 
# This program is free software: you can redistribute it and/or modify
# it under the terms of the GNU Affero General Public License as published by
# the Free Software Foundation, either version 3 of the License, or
# (at your option) any later version.
# 
# This program is distributed in the hope that it will be useful,
# but WITHOUT ANY WARRANTY; without even the implied warranty of
# MERCHANTABILITY or FITNESS FOR A PARTICULAR PURPOSE.  See the
# GNU Affero General Public License for more details.
# 
# You should have received a copy of the GNU Affero General Public License
# along with this program.  If not, see <http://www.gnu.org/licenses/>.

from __future__ import with_statement
from mapproxy.core.client import HTTPClient, HTTPClientError
from mapproxy.core.client import TMSClient, TileClient, TileURLTemplate
from mapproxy.wms.client import WMSClient
from mapproxy.wms.request import wms_request, WMS111MapRequest, WMS100MapRequest,\
                                 WMS130MapRequest
from mapproxy.core.srs import bbox_equals
from mapproxy.core.request import Request, url_decode
from mapproxy.core.config import base_config
from mapproxy.tests.http import mock_httpd, query_eq, make_wsgi_env
from mapproxy.tests.helper import assert_re, TempFiles

from nose.tools import eq_
from nose.plugins.skip import SkipTest

TESTSERVER_ADDRESS = ('127.0.0.1', 56413)
TESTSERVER_URL = 'http://%s:%s' % TESTSERVER_ADDRESS

class TestHTTPClient(object):
    def setup(self):
        self.client = HTTPClient()
    def test_internal_error_response(self):
        try:
            with mock_httpd(TESTSERVER_ADDRESS, [({'path': '/'},
                                                  {'status': '500', 'body': ''})]):
                self.client.open(TESTSERVER_URL + '/')
        except HTTPClientError, e:
            assert_re(e.args[0], r'HTTP Error \(.*\): 500')
        else:
            assert False, 'expected HTTPClientError'
    def test_invalid_url_type(self):
        try:
            self.client.open('htp://example.org')
        except HTTPClientError, e:
            assert_re(e.args[0], r'No response .* \(htp://example.*\): unknown url type')
        else:
            assert False, 'expected HTTPClientError'
    def test_invalid_url(self):
        try:
            self.client.open('this is not a url')
        except HTTPClientError, e:
            assert_re(e.args[0], r'URL not correct \(this is not.*\): unknown url type')
        else:
            assert False, 'expected HTTPClientError'
    def test_unknown_host(self):
        try:
            self.client.open('http://thishostshouldnotexist000136really42.org')
        except HTTPClientError, e:
            assert_re(e.args[0], r'No response .* \(http://thishost.*\): .*')
        else:
            assert False, 'expected HTTPClientError'
    def test_no_connect(self):
        try:
            self.client.open('http://localhost:53871')
        except HTTPClientError, e:
            assert_re(e.args[0], r'No response .* \(http://localhost.*\): Connection refused')
        else:
            assert False, 'expected HTTPClientError'
    def test_internal_error(self):
        try:
            self.client.open('http://localhost:53871', invalid_key='argument')
        except HTTPClientError, e:
            assert_re(e.args[0], r'Internal HTTP error \(http://localhost.*\): TypeError')
        else:
            assert False, 'expected HTTPClientError'

    
    def test_https_no_ssl_module_error(self):
        from mapproxy.core import client
        old_ssl = client.ssl
        try:
            client.ssl = None
            try:
                self.client = HTTPClient('https://trac.osgeo.org/')
            except ImportError:
                pass
            else:
                assert False, 'no ImportError for missing ssl module'
        finally:
            client.ssl = old_ssl
    
    def test_https_no_ssl_module_insecure(self):
        from mapproxy.core import client
        old_ssl = client.ssl
        try:
            client.ssl = None
            base_config().http.ssl.insecure = True
            self.client = HTTPClient('https://trac.osgeo.org/')
            self.client.open('https://trac.osgeo.org/')
        finally:
            client.ssl = old_ssl
            base_config().http.ssl.insecure = False
<<<<<<< HEAD
    
    def test_https_valid_cert(self):
        try:
            import ssl
        except ImportError:
            raise SkipTest()
        
        with TempFiles(1) as tmp:
            with open(tmp[0], 'w') as f:
                f.write(OSGEO_CERT)
            base_config().http.ssl.ca_certs = tmp[0]
            self.client = HTTPClient('https://trac.osgeo.org/')
            self.client.open('https://trac.osgeo.org/')
    
=======
    
    def test_https_valid_cert(self):
        try:
            import ssl
        except ImportError:
            raise SkipTest()
        
        with TempFiles(1) as tmp:
            with open(tmp[0], 'w') as f:
                f.write(OSGEO_CERT)
            base_config().http.ssl.ca_certs = tmp[0]
            self.client = HTTPClient('https://trac.osgeo.org/')
            self.client.open('https://trac.osgeo.org/')
    
>>>>>>> c91f9576
    def test_https_invalid_cert(self):
        try:
            import ssl
        except ImportError:
            raise SkipTest()
        
        with TempFiles(1) as tmp:
            base_config().http.ssl.ca_certs = tmp[0]
            self.client = HTTPClient('https://trac.osgeo.org/')
            try:
                self.client.open('https://trac.osgeo.org/')
            except HTTPClientError, e:
                assert_re(e.args[0], r'Could not verify connection to URL')
        
OSGEO_CERT = """
-----BEGIN CERTIFICATE-----
MIIE2DCCBEGgAwIBAgIEN0rSQzANBgkqhkiG9w0BAQUFADCBwzELMAkGA1UEBhMC
VVMxFDASBgNVBAoTC0VudHJ1c3QubmV0MTswOQYDVQQLEzJ3d3cuZW50cnVzdC5u
ZXQvQ1BTIGluY29ycC4gYnkgcmVmLiAobGltaXRzIGxpYWIuKTElMCMGA1UECxMc
KGMpIDE5OTkgRW50cnVzdC5uZXQgTGltaXRlZDE6MDgGA1UEAxMxRW50cnVzdC5u
ZXQgU2VjdXJlIFNlcnZlciBDZXJ0aWZpY2F0aW9uIEF1dGhvcml0eTAeFw05OTA1
MjUxNjA5NDBaFw0xOTA1MjUxNjM5NDBaMIHDMQswCQYDVQQGEwJVUzEUMBIGA1UE
ChMLRW50cnVzdC5uZXQxOzA5BgNVBAsTMnd3dy5lbnRydXN0Lm5ldC9DUFMgaW5j
b3JwLiBieSByZWYuIChsaW1pdHMgbGlhYi4pMSUwIwYDVQQLExwoYykgMTk5OSBF
bnRydXN0Lm5ldCBMaW1pdGVkMTowOAYDVQQDEzFFbnRydXN0Lm5ldCBTZWN1cmUg
U2VydmVyIENlcnRpZmljYXRpb24gQXV0aG9yaXR5MIGdMA0GCSqGSIb3DQEBAQUA
A4GLADCBhwKBgQDNKIM0VBuJ8w+vN5Ex/68xYMmo6LIQaO2f55M28Qpku0f1BBc/
I0dNxScZgSYMVHINiC3ZH5oSn7yzcdOAGT9HZnuMNSjSuQrfJNqc1lB5gXpa0zf3
wkrYKZImZNHkmGw6AIr1NJtl+O3jEP/9uElY3KDegjlrgbEWGWG5VLbmQwIBA6OC
AdcwggHTMBEGCWCGSAGG+EIBAQQEAwIABzCCARkGA1UdHwSCARAwggEMMIHeoIHb
oIHYpIHVMIHSMQswCQYDVQQGEwJVUzEUMBIGA1UEChMLRW50cnVzdC5uZXQxOzA5
BgNVBAsTMnd3dy5lbnRydXN0Lm5ldC9DUFMgaW5jb3JwLiBieSByZWYuIChsaW1p
dHMgbGlhYi4pMSUwIwYDVQQLExwoYykgMTk5OSBFbnRydXN0Lm5ldCBMaW1pdGVk
MTowOAYDVQQDEzFFbnRydXN0Lm5ldCBTZWN1cmUgU2VydmVyIENlcnRpZmljYXRp
b24gQXV0aG9yaXR5MQ0wCwYDVQQDEwRDUkwxMCmgJ6AlhiNodHRwOi8vd3d3LmVu
dHJ1c3QubmV0L0NSTC9uZXQxLmNybDArBgNVHRAEJDAigA8xOTk5MDUyNTE2MDk0
MFqBDzIwMTkwNTI1MTYwOTQwWjALBgNVHQ8EBAMCAQYwHwYDVR0jBBgwFoAU8Bdi
E1U9s/8KAGv7UISX8+1i0BowHQYDVR0OBBYEFPAXYhNVPbP/CgBr+1CEl/PtYtAa
MAwGA1UdEwQFMAMBAf8wGQYJKoZIhvZ9B0EABAwwChsEVjQuMAMCBJAwDQYJKoZI
hvcNAQEFBQADgYEAkNwwAvpkdMKnCqV8IY00F6j7Rw7/JXyNEwr75Ji174z4xRAN
95K+8cPV1ZVqBLssziY2ZcgxxufuP+NXdYR6Ee9GTxj005i7qIcyunL2POI9n9cd
2cNgQ4xYDiKWL2KjLB+6rQXvqzJ4h6BUcxm1XAX5Uj5tLUUL9wqT6u0G+bI=
-----END CERTIFICATE-----

"""

class TestWMSClient(object):
    def setup(self):
        self.req = WMS111MapRequest(url=TESTSERVER_URL + '/service?map=foo')
        self.wms = WMSClient(self.req)
    def test_request(self):
        expected_req = ({'path': r'/service?map=foo&LAYERS=foo&SERVICE=WMS&FORMAT=image%2Fpng'
                                  '&REQUEST=GetMap&HEIGHT=256&SRS=EPSG%3A4326'
                                  '&VERSION=1.1.1&BBOX=-180.0,-90.0,180.0,90.0&WIDTH=512&STYLES='},
                        {'body': 'no image', 'headers': {'content-type': 'image/png'}})
        with mock_httpd(TESTSERVER_ADDRESS, [expected_req]):
            req = WMS111MapRequest(url=TESTSERVER_URL + '/service?map=foo',
                                   param={'layers': 'foo', 'bbox': '-180.0,-90.0,180.0,90.0'})
            req.params.size = (512, 256)
            req.params['format'] = 'image/png'
            req.params['srs'] = 'EPSG:4326'
            resp = self.wms.get_map(req)
    
    def test_request_w_auth(self):
        wms = WMSClient(self.req, http_client=HTTPClient(self.req.url, username='foo', password='bar'))
        def assert_auth(req_handler):
            assert 'Authorization' in req_handler.headers
            auth_data = req_handler.headers['Authorization'].split()[1]
            auth_data = auth_data.decode('base64')
            eq_(auth_data, 'foo:bar')
            return True
        expected_req = ({'path': r'/service?map=foo&LAYERS=foo&SERVICE=WMS&FORMAT=image%2Fpng'
                                  '&REQUEST=GetMap&HEIGHT=256&SRS=EPSG%3A4326'
                                  '&VERSION=1.1.1&BBOX=-180.0,-90.0,180.0,90.0&WIDTH=512&STYLES=',
                         'require_basic_auth': True,
                         'req_assert_function': assert_auth},
                        {'body': 'no image', 'headers': {'content-type': 'image/png'}})
        with mock_httpd(TESTSERVER_ADDRESS, [expected_req]):
            req = WMS111MapRequest(url=TESTSERVER_URL + '/service?map=foo',
                                   param={'layers': 'foo', 'bbox': '-180.0,-90.0,180.0,90.0'})
            req.params.size = (512, 256)
            req.params['format'] = 'image/png'
            req.params['srs'] = 'EPSG:4326'
            resp = wms.get_map(req)

    def test_get_tile_non_image_content_type(self):
        expected_req = ({'path': r'/service?map=foo&LAYERS=foo&SERVICE=WMS&FORMAT=image%2Fpng'
                                  '&REQUEST=GetMap&HEIGHT=256&SRS=EPSG%3A4326&STYLES='
                                  '&VERSION=1.1.1&BBOX=-180.0,-90.0,180.0,90.0&WIDTH=512'},
                        {'body': 'error', 'headers': {'content-type': 'text/plain'}})
        with mock_httpd(TESTSERVER_ADDRESS, [expected_req]):
            try:
                req = WMS111MapRequest(url=TESTSERVER_URL + '/service?map=foo',
                                       param={'layers': 'foo', 'bbox': '-180.0,-90.0,180.0,90.0'})
                req.params.size = (512, 256)
                req.params['format'] = 'image/png'
                req.params['srs'] = 'EPSG:4326'
                resp = self.wms.get_map(req)
            except HTTPClientError, e:
                assert_re(e.args[0], r'response is not an image')
            else:
                assert False, 'expected HTTPClientError'
    
    def test__transform_fi_request(self):
        default_req = WMS111MapRequest(url_decode('srs=EPSG%3A4326'))
        fi_req = Request(make_wsgi_env('''LAYERS=mapserver_cache&
         QUERY_LAYERS=mapnik_mapserver&X=601&Y=528&FORMAT=image%2Fpng&SERVICE=WMS&
         VERSION=1.1.1&REQUEST=GetFeatureInfo&STYLES=&
         EXCEPTIONS=application%2Fvnd.ogc.se_inimage&SRS=EPSG%3A900913&
         BBOX=730930.9303206909,6866851.379301955,1031481.3254841676,7170153.507483206&
         WIDTH=983&HEIGHT=992'''.replace('\n', '').replace(' ', '')))
        wms_client = WMSClient(default_req)
        orig_req = wms_request(fi_req)
        req = wms_request(fi_req)
        wms_client._transform_fi_request(req)
        
        eq_(req.params.srs, 'EPSG:4326')
        eq_(req.params.pos, (601, 523))

        default_req = WMS111MapRequest(url_decode('srs=EPSG%3A900913'))
        wms_client = WMSClient(default_req)
        wms_client._transform_fi_request(req)
        
        eq_(req.params.srs, 'EPSG:900913')
        eq_(req.params.pos, (601, 528))
        assert bbox_equals(orig_req.params.bbox, req.params.bbox, 0.1)
        
class TestTMSClient(object):
    def setup(self):
        self.client = TMSClient(TESTSERVER_URL)
    def test_get_tile(self):
        with mock_httpd(TESTSERVER_ADDRESS, [({'path': '/9/5/13.png'},
                                                {'body': 'tile', 'headers': {'content-type': 'image/png'}})]):
            resp = self.client.get_tile((5, 13, 9)).read()
            eq_(resp, 'tile')

class TestTileClient(object):
    def test_tc_path(self):
        template = TileURLTemplate(TESTSERVER_URL + '/%(tc_path)s.png')
        client = TileClient(template)
        with mock_httpd(TESTSERVER_ADDRESS, [({'path': '/09/000/000/005/000/000/013.png'},
                                              {'body': 'tile',
                                               'headers': {'content-type': 'image/png'}})]):
            resp = client.get_tile((5, 13, 9)).read()
            eq_(resp, 'tile')

    def test_quadkey(self):
        template = TileURLTemplate(TESTSERVER_URL + '/key=%(quadkey)s&format=%(format)s')
        client = TileClient(template)
        with mock_httpd(TESTSERVER_ADDRESS, [({'path': '/key=000002303&format=png'},
                                              {'body': 'tile',
                                               'headers': {'content-type': 'image/png'}})]):
            resp = client.get_tile((5, 13, 9)).read()
            eq_(resp, 'tile')
    def test_xyz(self):
        template = TileURLTemplate(TESTSERVER_URL + '/x=%(x)s&y=%(y)s&z=%(z)s&format=%(format)s')
        client = TileClient(template)
        with mock_httpd(TESTSERVER_ADDRESS, [({'path': '/x=5&y=13&z=9&format=png'},
                                              {'body': 'tile',
                                               'headers': {'content-type': 'image/png'}})]):
            resp = client.get_tile((5, 13, 9)).read()
            eq_(resp, 'tile')

class TestWMSMapRequest100(object):
    def setup(self):
        self.r = WMS100MapRequest(param=dict(layers='foo', version='1.1.1', request='GetMap'))
        self.r.params = self.r.adapt_params_to_version()
    def test_version(self):
        eq_(self.r.params['WMTVER'], '1.0.0')
        assert 'VERSION' not in self.r.params
    def test_service(self):
        assert 'SERVICE' not in self.r.params 
    def test_request(self):
        eq_(self.r.params['request'], 'map')
    def test_str(self):
        eq_(str(self.r.params), 'layers=foo&styles=&request=map&wmtver=1.0.0')

class TestWMSMapRequest130(object):
    def setup(self):
        self.r = WMS130MapRequest(param=dict(layers='foo', WMTVER='1.0.0'))
        self.r.params = self.r.adapt_params_to_version()
    def test_version(self):
        eq_(self.r.params['version'], '1.3.0')
        assert 'WMTVER' not in self.r.params
    def test_service(self):
        eq_(self.r.params['service'], 'WMS' )
    def test_request(self):
        eq_(self.r.params['request'], 'GetMap')
    def test_str(self):
        query_eq(str(self.r.params), 'layers=foo&styles=&service=WMS&request=GetMap&version=1.3.0')

class TestWMSMapRequest111(object):
    def setup(self):
        self.r = WMS111MapRequest(param=dict(layers='foo', WMTVER='1.0.0'))
        self.r.params = self.r.adapt_params_to_version()
    def test_version(self):
        eq_(self.r.params['version'], '1.1.1')
        assert 'WMTVER' not in self.r.params<|MERGE_RESOLUTION|>--- conflicted
+++ resolved
@@ -106,7 +106,6 @@
         finally:
             client.ssl = old_ssl
             base_config().http.ssl.insecure = False
-<<<<<<< HEAD
     
     def test_https_valid_cert(self):
         try:
@@ -121,22 +120,6 @@
             self.client = HTTPClient('https://trac.osgeo.org/')
             self.client.open('https://trac.osgeo.org/')
     
-=======
-    
-    def test_https_valid_cert(self):
-        try:
-            import ssl
-        except ImportError:
-            raise SkipTest()
-        
-        with TempFiles(1) as tmp:
-            with open(tmp[0], 'w') as f:
-                f.write(OSGEO_CERT)
-            base_config().http.ssl.ca_certs = tmp[0]
-            self.client = HTTPClient('https://trac.osgeo.org/')
-            self.client.open('https://trac.osgeo.org/')
-    
->>>>>>> c91f9576
     def test_https_invalid_cert(self):
         try:
             import ssl
