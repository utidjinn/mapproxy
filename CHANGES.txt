<<<<<<< HEAD
=======
0.8.4.1 2010-09-20

- Repackaging only. Removed .rej and .orig files from source distribution.

>>>>>>> a4670632
0.8.4 2010-08-01

- Extra newline at the end of all templates. Some deployment setups
  removed the last characters.
- Improved PNG performance with PIL fastpng branch.
- New concurrent_requests option to limit requests for each source WMS server.

0.8.3 2010-06-01

- Some bug fixes regarding feature info
- The configured resolutions are sorted

0.8.3rc2 2010-05-25

- HTTPS support with certificate verification and HTTP Basic-
  Authentication.
- New `use_direct_from_level` and `use_direct_from_res` options to
  disable caching for high resolutions.
- New `cache_tiles` source for more flexible tile-based sources
  Supports url templates like '/tiles?x=%(x)s&y=%(y)s&level=%(z)s'
  and Quadkeys as used by Bing-Maps. (as suggested by Pascal)
- You can limit the SRS of a source WMS with the `supported_srs`
  option. MapProxy will reproject between cached/requested SRS and
  the supported. This also works with direct layers, i.e. you can
  reproject WMS on-the-fly.

0.8.3rc1 2010-04-30

- new improved seed tool
  
  - seed polygon areas instead BBOX (from shapefiles, etc)
  - advanced seeding strategy
  - multiprocessing

- new link_single_color_images layer option. multiple "empty" tiles will
  be linked to the same image. (Unix only)
- fixed transparency for image parts without tiles
- log HTTP requests to servers regardless of the success
- made proj4 data dir configurable
- use same ordering of layers in service.yaml for capabilities documents
  (use list of dicts in configuration, see docs)
- performance improvements for requests with multiple layers and
  for layers with smaler BBOXs

0.8.2 2010-04-13

- no changes since 0.8.2rc1

0.8.2rc1 2010-04-01

- add fallback if PIL is missing TrueType support
- use zc.lockfile for locking
- improved logging:

  - log to stdout when using develop.ini
  - add %(here)s support in log.ini (changed from {{conf_base_dir}})
  - do not enable ConcurrentLogHandler by default

0.8.1 2010-03-25

- improved performance for simple image transformation
  (same srs and same resolution) #4

0.8.0 2010-03-22

- initial release<|MERGE_RESOLUTION|>--- conflicted
+++ resolved
@@ -1,10 +1,7 @@
-<<<<<<< HEAD
-=======
 0.8.4.1 2010-09-20
 
 - Repackaging only. Removed .rej and .orig files from source distribution.
 
->>>>>>> a4670632
 0.8.4 2010-08-01
 
 - Extra newline at the end of all templates. Some deployment setups
